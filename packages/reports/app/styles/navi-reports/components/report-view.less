--- conflicted
+++ resolved
@@ -9,67 +9,53 @@
 .report-view {
   display: flex;
   flex: 1;
+  justify-content: flex-end;
   min-height: 0; // Firefox fix
   min-width: 0; // Firefox fix
+  overflow: hidden;
   position: relative;
   width: 100%;
 
   &__container--visualization {
     display: flex;
-<<<<<<< HEAD
-    flex: 1;
-    justify-content: flex-end;
-    min-height: 0; // Firefox fix
-    min-width: 0; // Firefox fix
-    overflow: hidden;
-    position: relative;
-    width: 100%;
-
-    &__container--visualization {
-        display: flex;
-        min-width: 0;
-        padding: 0;
-        min-width: 0;
-    }
-
-    &__info-text {
-        font-size: @font-size-base;
-    }
-
-    &__visualization {
-        display: flex;
-        flex: 1;
-        flex-basis: 0;
-        min-height: 0;
-    }
-
-    &__visualization-config {
-        border: none;
-        padding: 0px 15px 10px 10px;
-        background-color: @navi-modal-gray;
-        border-left: 1px solid @navi-lighter-gray;
-    }
-
-    &__visualization-edit {
-        align-items: flex-end;
-        bottom: 0;
-        display: flex;
-        flex-direction: column;
-        left: 0;
-        position: absolute;
-        right: 0;
-        top: @edit-header-height;
-        overflow: visible;
-    }
-
-    &__visualization-edit-inner {
-        min-height: 100%;
-        width: @edit-width;
-    }
-=======
     min-width: 0;
     padding: 0;
     min-width: 0;
+  }
+
+  &__info-text {
+    font-size: @font-size-base;
+  }
+
+  &__visualization {
+    display: flex;
+    flex: 1;
+    flex-basis: 0;
+    min-height: 0;
+  }
+
+  &__visualization-config {
+    border: none;
+    padding: 0px 15px 10px 10px;
+    background-color: @navi-modal-gray;
+    border-left: 1px solid @navi-lighter-gray;
+  }
+
+  &__visualization-edit {
+    align-items: flex-end;
+    bottom: 0;
+    display: flex;
+    flex-direction: column;
+    left: 0;
+    position: absolute;
+    right: 0;
+    top: @edit-header-height;
+    overflow: visible;
+  }
+
+  &__visualization-edit-inner {
+    min-height: 100%;
+    width: @edit-width;
   }
 
   &__info-text {
@@ -95,29 +81,22 @@
     flex-flow: column;
     width: 300px;
   }
->>>>>>> 1378fbc9
 
   &__visualization-edit-btn {
     font-size: @font-size-base;
     text-align: right;
   }
 
-<<<<<<< HEAD
-    &__visualization-edit-header {
-        background-color: @navi-modal-gray;
-        border-left: 1px solid @navi-lighter-gray;
-        padding: 14px 20px;
-        position: absolute;
-        right: 0;
-        top: 0;
-        width: @edit-width;
-        height: @edit-header-height;
-    }
-=======
   &__visualization-edit-header {
-    margin: 14px 11px;
+    background-color: @navi-modal-gray;
+    border-left: 1px solid @navi-lighter-gray;
+    padding: 14px 20px;
+    position: absolute;
+    right: 0;
+    top: 0;
+    width: @edit-width;
+    height: @edit-header-height;
   }
->>>>>>> 1378fbc9
 
   &__visualization-header {
     align-items: center;
@@ -126,30 +105,21 @@
     margin: 10px 10px 5px;
   }
 
-<<<<<<< HEAD
-    &__visualization-main {
-        display: flex;
-        flex-flow: column;
-        flex: 1;
-        min-width: 0;
-        position: absolute;
-        top: 0;
-        right: 0;
-        bottom: 0;
-        left: 0;
-
-        &--editor-open {
-            right: @edit-width;
-        }
-    }
-=======
   &__visualization-main {
     display: flex;
     flex-flow: column;
     flex: 1;
     min-width: 0;
+    position: absolute;
+    top: 0;
+    right: 0;
+    bottom: 0;
+    left: 0;
+
+    &--editor-open {
+      right: @edit-width;
+    }
   }
->>>>>>> 1378fbc9
 
   &__visualization-no-results {
     align-items: center;

{{!-- Copyright 2018, Yahoo Holdings Inc. Licensed under the terms of the MIT license. See accompanying LICENSE.md file for terms. --}}
<div class='table-widget__row-info'>
  <span class='table-widget__row-info--number'>{{format-number rowsInResponse fallback='0'}}</span> out of
  <span class='table-widget__row-info--number'>{{format-number totalRows fallback='0'}}</span> rows
</div>
<div class="table-widget__horizontal-scroll-container">
  <div class= 'table-widget-container'>
      {{#if isEditing}}
        <div class='table-header-row'>
          {{#each columns as |column|}}
            <div class='table-header-cell {{column.type}}'>
              {{input
                class='table-header-cell__input'
                value=(readonly column.displayName)
                focus-out=(action 'updateHeaderDisplayName' column)
              }}
            </div>
          {{/each}}
        </div>
      {{else}}
        {{#sortable-group class='table-header-row' direction='x' onChange='updateColumnOrder' as | group |}}
          {{#each columns as |column|}}
            {{#sortable-item
              class='table-header-cell'
              classNameBindings='column.type column.field'
              model=(readonly column)
              group=group
              click=(action 'headerClicked' column)
            }}
                <span class='table-header-cell__title' title='Drag column header to reorder'>{{column.displayName}}</span>

<<<<<<< HEAD
                {{#if column.sortDirection}}
                  {{navi-table-sort-icon
                    class='table-header-cell__icon'
                    direction=(readonly column.sortDirection)
                  }}
                {{else}}
                  {{tooltip-on-element
                    text='Column cannot be sorted.'
                    showOn="click"
                    hideOn="mousedown mouseleave"
                    duration=2000
                    enableLazyRendering=true
                  }}
                {{/if}}
            {{/sortable-item}}
=======
          {{#sortable-item
            class='table-header-cell'
            classNameBindings='column.type'
            model=(readonly column)
            group=group
            click=(action 'headerClicked' column)
          }}
              <span class='table-header-cell__title' title='Drag column header to reorder'>{{column.displayName}}</span>

              {{#if column.sortDirection}}
                {{navi-table-sort-icon
                  class='table-header-cell__icon'
                  direction=(readonly column.sortDirection)
                }}
              {{else}}
                {{tooltip-on-element
                  text='Column cannot be sorted.'
                  showOn="click"
                  hideOn="mousedown mouseleave"
                  duration=2000
                  enableLazyRendering=true
                }}
              {{/if}}
          {{/sortable-item}}
>>>>>>> fa0a2374

          {{/each}}
        {{/sortable-group}}
      {{/if}}

    <div class='table-body'>
      <div class='scroll-container'>
        {{#table-iterator
          tableData=tableData
          rowDimensions=rowDimensions
          occlusion=occlusion
          as |row idx|
        }}
          <div class='table-row {{if row.__meta__.isTotalRow 'table-row__total-row'}} {{if (eq idx (sub tableData.length 1)) 'table-row__last-row'}}'>
            {{#each columns as |column|}}
              <div class="table-cell">
                {{#if (and (eq column.type 'dateTime') row.__meta__.isTotalRow)}}
                  {{component
                    (concat cellRendererPrefix 'total')
                      data=row
                      column=column
                  }}
                {{else}}
                  {{table-cell-renderer
                      data=row
                      column=column
                      request=request
                  }}
                {{/if}}
              </div>
            {{/each}}
          </div>
        {{/table-iterator}}
      </div>
    </div>
  </div>
</div><|MERGE_RESOLUTION|>--- conflicted
+++ resolved
@@ -22,14 +22,13 @@
           {{#each columns as |column|}}
             {{#sortable-item
               class='table-header-cell'
-              classNameBindings='column.type column.field'
+              classNameBindings='column.type'
               model=(readonly column)
               group=group
               click=(action 'headerClicked' column)
             }}
                 <span class='table-header-cell__title' title='Drag column header to reorder'>{{column.displayName}}</span>
 
-<<<<<<< HEAD
                 {{#if column.sortDirection}}
                   {{navi-table-sort-icon
                     class='table-header-cell__icon'
@@ -45,33 +44,6 @@
                   }}
                 {{/if}}
             {{/sortable-item}}
-=======
-          {{#sortable-item
-            class='table-header-cell'
-            classNameBindings='column.type'
-            model=(readonly column)
-            group=group
-            click=(action 'headerClicked' column)
-          }}
-              <span class='table-header-cell__title' title='Drag column header to reorder'>{{column.displayName}}</span>
-
-              {{#if column.sortDirection}}
-                {{navi-table-sort-icon
-                  class='table-header-cell__icon'
-                  direction=(readonly column.sortDirection)
-                }}
-              {{else}}
-                {{tooltip-on-element
-                  text='Column cannot be sorted.'
-                  showOn="click"
-                  hideOn="mousedown mouseleave"
-                  duration=2000
-                  enableLazyRendering=true
-                }}
-              {{/if}}
-          {{/sortable-item}}
->>>>>>> fa0a2374
-
           {{/each}}
         {{/sortable-group}}
       {{/if}}

import com.jfrog.bintray.gradle.BintrayExtension
import org.jfrog.gradle.plugin.artifactory.dsl.DoubleDelegateWrapper
import org.jfrog.gradle.plugin.artifactory.dsl.PublisherConfig
import org.jfrog.gradle.plugin.artifactory.task.ArtifactoryTask

description = "The models required to be stored for the webservice"

plugins {
    base
    kotlin("jvm")
    `maven-publish`
    id("com.jfrog.bintray") version "1.8.5"
    id("com.jfrog.artifactory") version "4.16.1"
    kotlin("plugin.allopen") version "1.3.72"
    kotlin("plugin.jpa") version "1.3.72"
}

java {
    sourceSets {
        getByName("main").java.setSrcDirs(arrayListOf("src/main/kotlin"))
        getByName("test").java.setSrcDirs(arrayListOf("src/test/kotlin"))
    }
}

allOpen {
    annotation("javax.persistence.Entity")
    annotation("javax.persistence.Embeddable")
    annotation("javax.persistence.MappedSuperclass")
}

dependencies {
<<<<<<< HEAD
    implementation("com.yahoo.elide", "elide-core", "5.0.0-pr15")
    implementation("com.yahoo.elide", "elide-datastore-aggregation", "5.0.0-pr15")
=======
    implementation("com.yahoo.elide", "elide-core", "5.0.0-pr23")
>>>>>>> be5b8f91
    implementation("javax.persistence", "javax.persistence-api", "2.2")
    implementation("org.hibernate", "hibernate-core", "5.4.15.Final")
    implementation("org.projectlombok", "lombok", "1.18.12")
}

val sourcesJar by tasks.registering(Jar::class) {
    dependsOn(JavaPlugin.CLASSES_TASK_NAME)
    archiveClassifier.set("sources")
    from(sourceSets.main.get().allSource)
}

artifacts.add("archives", sourcesJar)

publishing {
    publications {
        create<MavenPublication>("models") {
            from(components["java"])
            pom {
                name.set("Navi: Webservice models")
                description.set(project.description)
                url.set("https://github.com/yahoo/navi/tree/master/packages/webservice")
                licenses {
                    license {
                        name.set("MIT License")
                        url.set("http://www.opensource.org/licenses/mit-license.php")
                        distribution.set("repo")
                    }
                }
                developers {
                    developer {
                        email.set("team-navi@googlegroups.com")
                    }
                }
            }
        }
    }

}

gradle.taskGraph.whenReady {
    if (hasTask(":models:artifactoryPublish")) {
        var tag = ""
        if(project.hasProperty("publishTag")) {
            tag = "-${project.property("publishTag")}"
        }
        version = "${version}${tag}-SNAPSHOT"
        println("Overriding version as $version for artifactory")
    }
}

// Config for snapshot deploys
artifactory {
    setContextUrl("https://oss.jfrog.org")

    publish(closureOf<PublisherConfig> {
        repository(closureOf<DoubleDelegateWrapper> {
            this.invokeMethod("setRepoKey", "oss-snapshot-local")
            this.invokeMethod("setUsername", System.getenv("ARTIFACTORY_USER"))
            this.invokeMethod("setPassword", System.getenv("ARTIFACTORY_KEY"))
        })
        defaults(closureOf<ArtifactoryTask> {
            publications("models")
        })
    })
}

// Config for bintray deploy
bintray {
    user = System.getenv("BINTRAY_USER")
    key = System.getenv("BINTRAY_KEY")
    publish = true
    setPublications("models")
    pkg(closureOf<BintrayExtension.PackageConfig> {
        repo = "maven"
        name = "navi"
        userOrg = "yahoo"
        desc = "Navi is a production quality analytics reporting UI with out of the box support for Fili."
        websiteUrl = "https://github.com/yahoo/navi/tree/master/packages/webservice"
        issueTrackerUrl = "https://github.com/yahoo/navi/issues"
        vcsUrl = "https://github.com/yahoo/navi.git"
        setLabels("navi", "reports", "dashboards", "visualizations", "elide", "webservice")
        setLicenses("MIT")
    })
}<|MERGE_RESOLUTION|>--- conflicted
+++ resolved
@@ -29,12 +29,8 @@
 }
 
 dependencies {
-<<<<<<< HEAD
-    implementation("com.yahoo.elide", "elide-core", "5.0.0-pr15")
-    implementation("com.yahoo.elide", "elide-datastore-aggregation", "5.0.0-pr15")
-=======
     implementation("com.yahoo.elide", "elide-core", "5.0.0-pr23")
->>>>>>> be5b8f91
+    implementation("com.yahoo.elide", "elide-datastore-aggregation", "5.0.0-pr23")
     implementation("javax.persistence", "javax.persistence-api", "2.2")
     implementation("org.hibernate", "hibernate-core", "5.4.15.Final")
     implementation("org.projectlombok", "lombok", "1.18.12")

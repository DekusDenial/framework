elide:
  json-api:
    path: /api/v1
    enabled: true
  graphql:
    path: /graphql/api/v1
    enabled: true
  swagger:
    path: /doc
    enabled: true
<<<<<<< HEAD
  aggregation-store:
    enabled: true
  dynamic-config:
    path: src/main/resources/models
    enabled: true
=======
  async:
    enabled: true
    threadPoolSize: 7
    maxRunTime: 65
    cleanupEnabled: true
    queryCleanupDays: 7
    defaultAsyncQueryDAO: true
  aggregation-store:
    enabled: true
    default-dialect: H2
  dynamic-config:
    enabled: true
    path: configs
>>>>>>> be5b8f91

spring:
  application:
    name: NaviWS
  jpa:
    hibernate:
      show_sql: true
      naming:
        physical-strategy: 'org.hibernate.boot.model.naming.PhysicalNamingStrategyStandardImpl'
      dialect: 'org.hibernate.dialect.H2Dialect'
      ddl-auto: 'create'
      jdbc:
        use_scrollable_resultset: true
  datasource:
    url: 'jdbc:h2:mem:db1;DB_CLOSE_DELAY=-1'
    username: 'navidev'
    password: ''
    driver-class-name: 'org.h2.Driver'
server:
  port: 8080

logging:
  path: /tmp

---
<|MERGE_RESOLUTION|>--- conflicted
+++ resolved
@@ -8,13 +8,6 @@
   swagger:
     path: /doc
     enabled: true
-<<<<<<< HEAD
-  aggregation-store:
-    enabled: true
-  dynamic-config:
-    path: src/main/resources/models
-    enabled: true
-=======
   async:
     enabled: true
     threadPoolSize: 7
@@ -28,7 +21,6 @@
   dynamic-config:
     enabled: true
     path: configs
->>>>>>> be5b8f91
 
 spring:
   application:

--- conflicted
+++ resolved
@@ -1,14 +1,7 @@
-<<<<<<< HEAD
-{{!-- Copyright 2019, Yahoo Holdings Inc. Licensed under the terms of the MIT license. See accompanying LICENSE.md file for terms. --}}
-<div class="top-bar__left">
-  {{#link-to "landing"}}
-    <img class="top-bar__graph-logo" src="/img/navi-graph.svg" alt="Navi Graph logo">
-=======
 {{!-- Copyright 2020, Yahoo Holdings Inc. Licensed under the terms of the MIT license. See accompanying LICENSE.md file for terms. --}}
 <div class="top-bar__left">
   {{#link-to "landing"}}
     <img class="top-bar__graph-logo" src="{{rootURL}}img/navi-graph.svg" alt="Navi Graph logo">
->>>>>>> f6686273
     <span class="top-bar__logo-title">navi</span>
   {{/link-to}}
 </div>

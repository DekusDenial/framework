<<<<<<< HEAD
{{!-- Copyright 2019, Yahoo Holdings Inc. Licensed under the terms of the MIT license. See accompanying LICENSE.md file for terms. --}}
<main class="landing">
  <div class="landing__jumbo">
    <img class="landing__logo" src="/img/navi-logo.svg" alt="Navi logo">
=======
{{!-- Copyright 2020, Yahoo Holdings Inc. Licensed under the terms of the MIT license. See accompanying LICENSE.md file for terms. --}}
<main class="landing">
  <div class="landing__jumbo">
    <img class="landing__logo" src="{{rootURL}}img/navi-logo.svg" alt="Navi logo">
>>>>>>> f6686273
  </div>
  <div class="landing__get-started">
    {{#link-to "reports.new" classNames="landing__get-started-link"}}
      {{navi-icon "globe"}}
      <span>Start Exploring</span>
    {{/link-to}}
  </div>
  {{nav-bar}}
</main><|MERGE_RESOLUTION|>--- conflicted
+++ resolved
@@ -1,14 +1,7 @@
-<<<<<<< HEAD
-{{!-- Copyright 2019, Yahoo Holdings Inc. Licensed under the terms of the MIT license. See accompanying LICENSE.md file for terms. --}}
-<main class="landing">
-  <div class="landing__jumbo">
-    <img class="landing__logo" src="/img/navi-logo.svg" alt="Navi logo">
-=======
 {{!-- Copyright 2020, Yahoo Holdings Inc. Licensed under the terms of the MIT license. See accompanying LICENSE.md file for terms. --}}
 <main class="landing">
   <div class="landing__jumbo">
     <img class="landing__logo" src="{{rootURL}}img/navi-logo.svg" alt="Navi logo">
->>>>>>> f6686273
   </div>
   <div class="landing__get-started">
     {{#link-to "reports.new" classNames="landing__get-started-link"}}
